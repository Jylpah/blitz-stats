--- conflicted
+++ resolved
@@ -117,14 +117,10 @@
         return await super()._request(*args,**kwargs)
 
 
-<<<<<<< HEAD
-## Util funcs ------------------------------------
-=======
+
 ## -----------------------------------------------------------
 #### Utils
 ## -----------------------------------------------------------
-
->>>>>>> bc12ba29
 
 def set_debug(debug: bool):
     global _log_level
