--- conflicted
+++ resolved
@@ -11,13 +11,9 @@
 
 logging.getLogger("asyncio").setLevel(logging.DEBUG)
 
-<<<<<<< HEAD
 N_WORKERS = 20
 MAX_PAGES = 10
-=======
-N_WORKERS = 5
-MAX_PAGES = 500
->>>>>>> 493f68f0
+
 MAX_RETRIES = 3
 CACHE_VALID = 24*3600*5   # 5 days
 SLEEP = 1
