--- conflicted
+++ resolved
@@ -378,12 +378,8 @@
 	global WI_old_replay_N
 	WI_old_replay_N +=1
 	if WI_old_replay_N == WI_old_replay_limit:
-<<<<<<< HEAD
-		bu.verbose_std("\n" + str(WI_old_replay_limit) + ' old replays spidered. Stopping')
-=======
-		bu.verbose_std('\n' + str(WI_old_replay_limit) + ' old replays spidered. Stopping')
->>>>>>> bc12ba29
-		await empty_queue(queue, 'Replay Queue') 
+	bu.verbose_std("\n" + str(WI_old_replay_limit) + ' old replays spidered. Stopping')
+	await empty_queue(queue, 'Replay Queue') 
 	return True
 
 async def WI_replay_fetcher(db : motor.motor_asyncio.AsyncIOMotorDatabase, queue : asyncio.Queue, workerID : int, force : bool):
