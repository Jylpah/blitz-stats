--- conflicted
+++ resolved
@@ -639,11 +639,7 @@
             type=str,
             nargs="?",
             default=EXPORT_DIR,
-<<<<<<< HEAD
             help=f"directory to export data (default: {EXPORT_DIR})",
-=======
-            help=f"base dir to export data (default={EXPORT_DIR})",
->>>>>>> d22d2367
         )
         parser.add_argument(
             "--regions",
