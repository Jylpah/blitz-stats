--- conflicted
+++ resolved
@@ -1,11 +1,7 @@
 {
     "status": "ok",
     "meta": {
-<<<<<<< HEAD
-        "count": 429
-=======
-        "count": 435
->>>>>>> bc12ba29
+    "count": 435
     },
     "data": {
         "1": {
@@ -3439,8 +3435,6 @@
             "is_premium": true,
             "type": "lightTank",
             "name": "Vickers Light 105"
-<<<<<<< HEAD
-=======
         },
         "3201": {
             "tank_id": 3201,
@@ -3489,7 +3483,6 @@
             "is_premium": true,
             "type": "mediumTank",
             "name": "T25 Pilot Number 1"
->>>>>>> bc12ba29
         }
     },
     "userStr": {
@@ -3907,9 +3900,7 @@
         "R159_SU_130PM": "SU-130PM",
         "GB91_Super_Conqueror": "Super Conqueror",
         "GB93_Caernarvon_AX": "Caernarvon Action X",
-<<<<<<< HEAD
         "GB_Vickers_Light_105": "Vickers Light 105"
-=======
         "GB_Vickers_Light_105": "Vickers Light 105",
         "A111_T25_Pilot": "T25 Pilot Number 1",
         "A124_T54E2": "T54E2",
@@ -3917,6 +3908,5 @@
         "J22_Ho_Ri_type96": "Ho-Ri Type I",
         "J23_Chi_To_SPG": "Chi-To SPG",
         "Pl08_50TP_prot": "50TP prototyp"
->>>>>>> bc12ba29
     }
 }